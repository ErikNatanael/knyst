use anyhow::Result;
use knyst::{
    audio_backend::{CpalBackend, CpalBackendOptions},
    controller::{self, KnystCommands},
    envelope::{Curve, Envelope},
    graph::{ClosureGen, Mult, NodeAddress},
    inputs,
    prelude::*,
    trig::OnceTrig,
    wavetable::{Oscillator, Wavetable, WavetableOscillatorOwned},
    WavetableId,
};
use rand::{seq::SliceRandom, thread_rng, Rng};
use std::{io::Write, sync::atomic::AtomicBool};
use std::{sync::Arc, time::Duration};

use termion;
use termion::input::TermRead;
use termion::raw::IntoRawMode;

static ROOT_FREQ: f32 = 200.;

struct State {
    potential_reverb_inputs: Vec<NodeAddress>,
    reverb_node: Option<NodeAddress>,
    harmony_wavetable_id: WavetableId,
    block_size: usize,
    sample_rate: f32,
    tokio_trigger: Arc<AtomicBool>,
    lead_env_address: NodeAddress,
}

// TODO: Use the musical time map for scheduling and sometimes change the tempo
fn main() -> Result<()> {
    let mut backend = CpalBackend::new(CpalBackendOptions::default())?;

    let sample_rate = backend.sample_rate() as f32;
    let block_size = backend.block_size().unwrap_or(64);
    dbg!(block_size);
    let resources = Resources::new(ResourcesSettings::default());
    let top_level_graph = Graph::new(GraphSettings {
        block_size,
        sample_rate,
        num_outputs: backend.num_outputs(),
        ..Default::default()
    });
    let mut k = backend.start_processing(
        top_level_graph,
        resources,
        RunGraphSettings {
            scheduling_latency: Duration::from_millis(100),
        },
        controller::print_error_handler,
    )?;
    let num_outputs = backend.num_outputs();

    // Nodes are pushed to the top level graph if no graph id is specified
    let modulator = k.push(
        WavetableOscillatorOwned::new(Wavetable::sine()),
        // The `inputs` macro accepts multiple tuples in the format
        // `(channel : constant ; node_outputs)` where the constant and the node_outputs are
        // optional
        inputs!(("freq" : 5.)),
    );
    let mod_amp = k.push(Mult, inputs!((0 ; modulator.out(0)), (1 : 0.25)));
    let node0 = k.push(
        WavetableOscillatorOwned::new(Wavetable::sine()),
        inputs!(("freq": ROOT_FREQ ; mod_amp.out(0))),
    );
    let env = Envelope {
        // Points are given in the format (value, time_to_reach_value)
        points: vec![(0.25, 0.02), (0.125, 0.1), (0.0, 0.5)],
        curves: vec![Curve::Linear, Curve::Linear, Curve::Exponential(2.0)],
        ..Default::default()
    };
    let env = k.push(env.to_gen(), inputs!());
    let amp = k.push(Mult, inputs!((0 ; node0.out(0)), (1 ; env.out(0))));
    k.connect(amp.to_graph_out().channels(2));

    let sub_graph = Graph::new(GraphSettings {
        block_size: block_size / 2,
        // block_size,
        sample_rate,
        num_outputs,
        oversampling: knyst::graph::Oversampling::X2,
        name: String::from("subgraph"),
        num_inputs: 0,
        ..Default::default()
    });

    let sub_graph_id = sub_graph.id();
    let sub_graph = k.push(sub_graph, inputs!());
    k.connect(sub_graph.to_graph_out().channels(2));

    // Store the nodes that would be connected to the reverb if it's toggled on.
    let potential_reverb_inputs = vec![sub_graph, amp];

    let mut harmony_wavetable = Wavetable::sine();
    harmony_wavetable.add_odd_harmonics(8, 1.3);
    harmony_wavetable.normalize();
    let harmony_wavetable_id = k.insert_wavetable(harmony_wavetable);

    // Have a background thread play some harmony
    {
        let chords = vec![
            vec![0, 17, 31],
            vec![53, 17, 31],
            vec![0, 22, 36],
            vec![9, 22, 45],
            vec![9, 17, 45],
            vec![0, 9, 22],
        ];
        let mut k = k.clone();
        std::thread::spawn(move || {
            let mut rng = thread_rng();
            let harmony_nodes: Vec<NodeAddress> = (0..chords[0].len())
<<<<<<< HEAD
                .map(|i| {
                    let node =
                        k.push_to_graph(Oscillator::new(harmony_wavetable_id.into()), sub_graph_id);
                    let amp = k.push_to_graph(Mult, sub_graph_id);
                    let sine_amp = k.push_to_graph(
                        WavetableOscillatorOwned::new(Wavetable::sine()),
                        sub_graph_id,
                    );
                    let sine_amp_mul = k.push_to_graph(Mult, sub_graph_id);
                    let pan = k.push_to_graph(PanMonoToStereo, sub_graph_id);

                    k.connect(constant(400.).to(&node).to_label("freq"));
                    k.connect(node.to(&amp));
                    k.connect(
                        constant(rng.gen_range(0.1..0.4))
                            .to(&sine_amp)
                            .to_label("freq"),
                    );
                    k.connect(sine_amp.to(&sine_amp_mul));
                    k.connect(constant(0.4 * 0.03).to(&sine_amp_mul).to_index(1));
                    k.connect(constant(0.03).to(&amp).to_index(1));
                    k.connect(sine_amp_mul.to(&amp).to_index(1));
                    k.connect(amp.to(&pan));
                    // Pan at positions -0.5, 0.0, 0.5
                    k.connect(constant((i as f32 - 1.) * 0.5).to(&pan));
                    k.connect(pan.to_graph_out());
                    k.connect(pan.to_graph_out().to_index(1));
=======
                .map(|_| {
                    let node = k.push_to_graph(
                        Oscillator::new(harmony_wavetable_id.into()),
                        sub_graph_id,
                        ("freq", 400.),
                    );
                    let amp =
                        k.push_to_graph(Mult, sub_graph_id, inputs!((0 ; node.out(0)), (1 : 0.02)));
                    k.connect(amp.to_graph_out().channels(2));
>>>>>>> f6984bb1
                    node
                })
                .collect();
            // Change to a new chord
            loop {
                let new_chord = chords.choose(&mut rng).unwrap();
                for (i, node) in harmony_nodes.iter().enumerate() {
                    k.schedule_change(
                        ParameterChange::now(
                            node.clone(),
                            degree_53_to_hz(new_chord[i] as f32, ROOT_FREQ * 2.0),
                        )
                        .label("freq"),
                    );
                    std::thread::sleep(Duration::from_millis(rng.gen::<u64>() % 1500 + 500));
                }

                std::thread::sleep(Duration::from_millis(rng.gen::<u64>() % 1000 + 1000));
            }
        });
    }

    // Start the tokio subsystem
    let tokio_trigger = Arc::new(AtomicBool::new(false));

    {
        let k = k.clone();
        let trigger = tokio_trigger.clone();
        std::thread::spawn(move || tokio_knyst(k, trigger));
    }
    let mut state = State {
        potential_reverb_inputs,
        reverb_node: None,
        block_size,
        sample_rate,
        harmony_wavetable_id,
        tokio_trigger,
        lead_env_address: env.clone(),
    };

    // Set terminal to raw mode to allow reading stdin one key at a time
    let mut stdout = std::io::stdout().into_raw_mode().unwrap();

    // Use asynchronous stdin
    let mut stdin = termion::async_stdin().keys();
    let lines = [
        "Play your keyboard",
        "a-ä and w-å: trigger a new note on the monophonic synth",
        "q: quit",
        "m: load and play sound file",
        "n: toggle reverb",
        "b: replace wavetable for harmony notes",
        "v: trigger a little melody using async",
        "c: tries to allocate, in debug mode this will panic (will mess with the terminal)",
    ];
    write!(stdout, "{}", termion::clear::All,).unwrap();
    for (y, line) in lines.into_iter().enumerate() {
        write!(stdout, "{}{line}", termion::cursor::Goto(1, y as u16 + 1)).unwrap();
    }
    stdout.lock().flush().unwrap();
    loop {
        // Read input (if any)
        let input = stdin.next();

        // If a key was pressed
        if let Some(Ok(key)) = input {
            match key {
                // Exit if 'q' is pressed
                termion::event::Key::Char('q') => break,
                // Else print the pressed key
                termion::event::Key::Char(c) => {
                    if !handle_special_keys(c, k.clone(), &mut state) {
                        // Change the frequency of the nodes based on what key was pressed
                        let new_freq = character_to_hz(c);
                        k.schedule_change(ParameterChange::now(node0.clone(), new_freq).l("freq"));
                        k.schedule_change(
                            ParameterChange::now(modulator.clone(), new_freq * 5.).l("freq"),
                        );
                        k.schedule_change(
                            ParameterChange::now(mod_amp.clone(), new_freq * 0.1).i(1),
                        );
                        // Trigger the envelope to restart
                        let trig = k.push(OnceTrig::new(), inputs!());
                        k.connect(trig.to(&state.lead_env_address).to_label("restart_trig"));
                        write!(
                            stdout,
                            "{}Triggered note with frequency {new_freq}",
                            termion::cursor::Goto(1, lines.len() as u16 + 2)
                        )
                        .unwrap();
                        stdout.lock().flush().unwrap();
                    }
                }
                _ => (),
            }
        }
        // Short sleep time to minimise latency
        std::thread::sleep(std::time::Duration::from_millis(1));
    }
    // std::thread::sleep(Duration::from_millis(10000));
    Ok(())
}

fn degree_53_to_hz(degree: f32, root: f32) -> f32 {
    root * 2.0_f32.powf(degree / 53.)
}
fn character_to_hz(c: char) -> f32 {
    degree_53_to_hz(
        match c {
            'a' => 0,
            'z' => 8,
            's' => 9,
            'w' => 5,
            'e' => 14,
            'd' => 17,
            'r' => 22,
            'f' => 26,
            't' => 31,
            'g' => 36,
            'y' => 39,
            'b' => 43,
            'h' => 45,
            'u' => 48,
            'j' => 53,
            'i' => 5 + 53,
            'k' => 62,
            'o' => 14 + 53,
            'l' => 17 + 53,
            'p' => 22 + 53,
            'ö' => 26 + 53,
            'å' => 31 + 53,
            'ä' => 36 + 53,
            _ => 0,
        } as f32,
        ROOT_FREQ * 4.,
    )
}

fn handle_special_keys(c: char, mut k: KnystCommands, state: &mut State) -> bool {
    match c {
        'm' => {
            // Load a buffer and play it back
            let files = rfd::FileDialog::new()
                .add_filter("wav", &["wav"])
                .pick_file();
            if let Some(file_path) = files {
                match Buffer::from_sound_file(file_path) {
                    Ok(buffer) => {
                        let id = k.insert_buffer(buffer);
                        let reader =
                            BufferReader::new(knyst::IdOrKey::Id(id), 1.0, StopAction::FreeSelf);
                        let reader = k.push(reader, inputs!());
                        k.connect(reader.to_graph_out());
                        k.connect(reader.to_graph_out().to_index(1));
                    }
                    Err(e) => eprintln!("Error opening sound buffer: {e}"),
                }
            }
            true
        }
        'n' => {
            match state.reverb_node.take() {
                Some(reverb_node) => k.free_node_mend_connections(reverb_node),
                None => {
                    let reverb_node = insert_reverb(
                        k,
                        &state.potential_reverb_inputs,
                        state.sample_rate as f64,
                        state.block_size,
                    );
                    state.reverb_node = Some(reverb_node);
                }
            }
            true
        }
        'b' => {
            let mut new_harmony_wavetable = Wavetable::sine();
            new_harmony_wavetable.add_odd_harmonics(
                rand::random::<usize>() % 16 + 1,
                rand::random::<f32>() + 1.0,
            );
            new_harmony_wavetable.fill_sine(rand::random::<usize>() % 16 + 4, 1.0);
            new_harmony_wavetable.normalize();
            k.replace_wavetable(state.harmony_wavetable_id, new_harmony_wavetable);
            true
        }
        'v' => {
            state
                .tokio_trigger
                .store(true, std::sync::atomic::Ordering::SeqCst);
            true
        }
        'c' => {
            // Here's an example of what you mustn't do. If you run this program
            // in debug mode it should panic because of assert_no_alloc.
            k.push(
<<<<<<< HEAD
                gen(|ctx, resources| {
                    let out = ctx.outputs.iter_mut().next().unwrap();
=======
                gen(|ctx, _resources| {
                    let out = ctx.outputs.split_mut().next().unwrap();
>>>>>>> f6984bb1
                    let new_allocation: Vec<Sample> = ctx
                        .inputs
                        .get_channel(0)
                        .iter()
                        .map(|v| v.powf(2.5))
                        .collect();
                    for (o, &new_alloc) in out.iter_mut().zip(new_allocation.iter()) {
                        *o = new_alloc;
                    }
                    GenState::Continue
                })
                .output("out")
                .input("in"),
                inputs!(),
            );
            true
        }
        _ => false,
    }
}

fn insert_reverb(
    mut k: KnystCommands,
    inputs: &[NodeAddress],
    sample_rate: f64,
    _block_size: usize,
) -> NodeAddress {
    let mix = 0.5;
    let reverb = k.push(fundsp_reverb_gen(sample_rate, mix), inputs!());
    for input in inputs {
        // Clear all connections from this node to the outputs of the graph it is in.
        k.disconnect(Connection::clear_to_graph_outputs(&input));
        // Connect the node to the newly created reverb instead
        k.connect(input.clone().to(&reverb));
        k.connect(input.clone().to(&reverb).to_index(1));
    }
    k.connect(reverb.to_graph_out().channels(2));
    reverb
}

/// Create a Gen containing a fundsp graph
///
/// Note: This currently allocates on the audio thread, the creator of fundsp is
/// working on a solution
fn fundsp_reverb_gen(sample_rate: f64, mix: f32) -> ClosureGen {
    use fundsp::audiounit::AudioUnit32;
    let mut fundsp_graph = {
        use fundsp::hacker32::*;
        let mut c = multipass() & mix * reverb_stereo(10.0, 5.0);
        c.reset(Some(sample_rate));
        c
    };

    gen(move |ctx, _resources| {
        let in0 = ctx.inputs.get_channel(0);
        let in1 = ctx.inputs.get_channel(1);
        let block_size = ctx.block_size();
        let mut outputs = ctx.outputs.iter_mut();
        let out0 = outputs.next().unwrap();
        let out1 = outputs.next().unwrap();
        // With an f32 fundsp AudioUnit we can pass input/output buffers
        // straight to the fundsp process method to avoid copying.
        let mut output = [out0, out1];
        let input = [in0, in1];
        fundsp_graph.process(block_size, input.as_slice(), output.as_mut_slice());
        GenState::Continue
    })
    .output("out0")
    .output("out1")
    .input("in0")
    .input("in1")
}

// Start a tokio async runtime to demonstrate that it works. This is an
// alternative to using standard threads.
#[tokio::main]
async fn tokio_knyst(k: KnystCommands, mut trigger: Arc<AtomicBool>) {
    let mut rng = thread_rng();
    loop {
        receive_trigger(&mut trigger).await;
        let k = k.clone();
        let speed = rng.gen_range(0.1..0.6_f32);
        tokio::spawn(async move {
            play_a_little_tune(k, speed).await;
        });
    }
}

async fn receive_trigger(trigger: &mut Arc<AtomicBool>) {
    while !trigger.load(std::sync::atomic::Ordering::SeqCst) {
        tokio::time::sleep(tokio::time::Duration::from_millis(1)).await;
    }
    trigger.store(false, std::sync::atomic::Ordering::SeqCst);
}

async fn play_a_little_tune(mut k: KnystCommands, speed: f32) {
    let melody = vec![
        (17, 1.),
        (22, 1.),
        (31, 1.),
        (36, 1.),
        (45, 0.25),
        (53, 0.25),
        (58, 0.25),
        (62, 0.25),
        (53 + 17, 6.),
    ];
    for (degree_53, beats) in melody {
        let freq = degree_53_to_hz(degree_53 as f32 + 53., ROOT_FREQ);
        spawn_note(&mut k, freq, beats * speed).await;
        tokio::time::sleep(tokio::time::Duration::from_secs_f32(beats * speed)).await;
    }
}

async fn spawn_note(k: &mut KnystCommands, freq: f32, length_seconds: f32) {
    let mut settings = k.default_graph_settings();
    settings.num_outputs = 1;
    settings.num_inputs = 0;
    let mut note_graph = Graph::new(settings);
    let mut wavetable = Wavetable::new();
    let num_harmonics = (15000. / freq) as usize;
    wavetable.add_saw(num_harmonics, 1.0);
    let sig = note_graph.push(WavetableOscillatorOwned::new(wavetable.clone()));
    note_graph
        .connect(constant(freq).to(&sig).to_label("freq"))
        .unwrap();
    let env = Envelope {
        points: vec![(0.15, 0.05), (0.07, 0.1), (0.0, length_seconds)],
        stop_action: StopAction::FreeGraph,
        ..Default::default()
    };
    let env = note_graph.push(env.to_gen());
    let amp = note_graph.push(Mult);
    note_graph.connect(sig.to(&amp)).unwrap();
    note_graph.connect(env.to(&amp).to_index(1)).unwrap();
    note_graph.connect(amp.to_graph_out()).unwrap();
    let note_graph = k.push(note_graph, inputs!());
    k.connect(note_graph.to_graph_out().channels(2));
}<|MERGE_RESOLUTION|>--- conflicted
+++ resolved
@@ -114,45 +114,34 @@
         std::thread::spawn(move || {
             let mut rng = thread_rng();
             let harmony_nodes: Vec<NodeAddress> = (0..chords[0].len())
-<<<<<<< HEAD
                 .map(|i| {
-                    let node =
-                        k.push_to_graph(Oscillator::new(harmony_wavetable_id.into()), sub_graph_id);
-                    let amp = k.push_to_graph(Mult, sub_graph_id);
-                    let sine_amp = k.push_to_graph(
-                        WavetableOscillatorOwned::new(Wavetable::sine()),
-                        sub_graph_id,
-                    );
-                    let sine_amp_mul = k.push_to_graph(Mult, sub_graph_id);
-                    let pan = k.push_to_graph(PanMonoToStereo, sub_graph_id);
-
-                    k.connect(constant(400.).to(&node).to_label("freq"));
-                    k.connect(node.to(&amp));
-                    k.connect(
-                        constant(rng.gen_range(0.1..0.4))
-                            .to(&sine_amp)
-                            .to_label("freq"),
-                    );
-                    k.connect(sine_amp.to(&sine_amp_mul));
-                    k.connect(constant(0.4 * 0.03).to(&sine_amp_mul).to_index(1));
-                    k.connect(constant(0.03).to(&amp).to_index(1));
-                    k.connect(sine_amp_mul.to(&amp).to_index(1));
-                    k.connect(amp.to(&pan));
-                    // Pan at positions -0.5, 0.0, 0.5
-                    k.connect(constant((i as f32 - 1.) * 0.5).to(&pan));
-                    k.connect(pan.to_graph_out());
-                    k.connect(pan.to_graph_out().to_index(1));
-=======
-                .map(|_| {
                     let node = k.push_to_graph(
                         Oscillator::new(harmony_wavetable_id.into()),
                         sub_graph_id,
                         ("freq", 400.),
                     );
-                    let amp =
-                        k.push_to_graph(Mult, sub_graph_id, inputs!((0 ; node.out(0)), (1 : 0.02)));
-                    k.connect(amp.to_graph_out().channels(2));
->>>>>>> f6984bb1
+                    let sine_amp = k.push_to_graph(
+                        WavetableOscillatorOwned::new(Wavetable::sine()),
+                        sub_graph_id,
+                        inputs!(("freq" : rng.gen_range(0.1..0.4))),
+                    );
+                    let sine_amp_mul = k.push_to_graph(
+                        Mult,
+                        sub_graph_id,
+                        inputs!((0 ; sine_amp.out(0)), (1 : 0.4 * 0.03)),
+                    );
+                    let amp = k.push_to_graph(
+                        Mult,
+                        sub_graph_id,
+                        inputs!((0 ; node.out(0)), (1 : 0.03 ; sine_amp_mul.out(0))),
+                    );
+                    // Pan at positions -0.5, 0.0, 0.5
+                    let pan = k.push_to_graph(
+                        PanMonoToStereo,
+                        sub_graph_id,
+                        inputs!(("signal" ; amp.out(0)), ("pan" : (i as f32 - 1.0) * 0.5)),
+                    );
+                    k.connect(pan.to_graph_out().channels(2));
                     node
                 })
                 .collect();
@@ -349,13 +338,8 @@
             // Here's an example of what you mustn't do. If you run this program
             // in debug mode it should panic because of assert_no_alloc.
             k.push(
-<<<<<<< HEAD
                 gen(|ctx, resources| {
                     let out = ctx.outputs.iter_mut().next().unwrap();
-=======
-                gen(|ctx, _resources| {
-                    let out = ctx.outputs.split_mut().next().unwrap();
->>>>>>> f6984bb1
                     let new_allocation: Vec<Sample> = ctx
                         .inputs
                         .get_channel(0)
