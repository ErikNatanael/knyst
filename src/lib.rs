//! # Knyst - audio graph and synthesis library
//!
//! Knyst is a real time audio synthesis framework focusing on flexibility and
//! performance. It's main target use case is desktop multi-threaded
//! environments, but it can also do single threaded and/or non real time
//! synthesis. Embedded platforms are currently not supported, but on the
//! roadmap.
//!
//! ## Status
//!
//! Knyst is in its early stages. Expect large breaking API changes between
//! versions.
//!
//! ## The name
//!
//! "Knyst" is a Swedish word meaning _very faint sound_.
//!
//! ## Architecture
//!
//! The core of Knyst is the [`Graph`] struct and the [`Gen`] trait. [`Graph`]s
//! can have [`Node`]s containing anything that implements [`Gen`]. [`Graph`]s
//! can also themselves be added as a [`Node`].
//!
//! [`Node`]s in a running [`Graph`] can be freed or signal to the [`Graph`]
//! that they or the entire [`Graph`] should be freed. [`Connection`]s between
//! [`Node`]s and the inputs and outputs of a [`Graph`] can also be changed
//! while the [`Graph`] is running. This way, Knyst acheives a similar
//! flexibility to SuperCollider.
//!
//! It is easy to get things wrong when using a [`Graph`] as a [`Gen`] directly
//! so that functionality is encapsulated. For the highest level [`Graph`] of
//! your program you may want to use [`Graph::to_node`] to get a [`Node`] which
//! you can run in a real time thread or non real time to generate samples.
//! Using the [`audio_backend`]s this process is automated for you.
//!

use buffer::{Buffer, BufferKey};
use core::fmt::Debug;
use downcast_rs::{impl_downcast, Downcast};
// Import these for docs
#[allow(unused_imports)]
use graph::{Connection, Gen, Graph, Node};
use slotmap::SlotMap;
use std::collections::HashMap;
use wavetable::{Wavetable, WavetableKey};

use crate::wavetable::{FRACTIONAL_PART, TABLE_SIZE};

pub mod audio_backend;
pub mod buffer;
pub mod envelope;
pub mod graph;
pub mod prelude;
pub mod wavetable;
pub mod xorrng;

pub type Sample = f32;
pub trait AnyData: Downcast + Send + Debug {}
impl_downcast!(AnyData);

#[derive(Debug, Clone, Copy)]
pub enum StopAction {
    Continue,
    FreeSelf,
    FreeSelfMendConnections,
    FreeGraph,
    FreeGraphMendConnections,
}

/// Settings used to initialise [`Resources`].
pub struct ResourcesSettings {
    pub sample_rate: Sample,
    /// The maximum number of wavetables that can be added to the Resources. The standard wavetables will always be available regardless.
    pub max_wavetables: usize,
    /// The maximum number of buffers that can be added to the Resources
    pub max_buffers: usize,
    pub max_user_data: usize,
}
impl Default for ResourcesSettings {
    fn default() -> Self {
        Self {
            sample_rate: 44100.0,
            max_wavetables: 10,
            max_buffers: 10,
            max_user_data: 0,
        }
    }
}

/// Common resources for all Nodes in a Graph and all its sub Graphs:
/// - [`Wavetable`]
/// - [`Buffer`]
/// - [`fastrand::Rng`]
///
/// You can also add any resource you need to be shared between nodes using [`AnyData`].
pub struct Resources {
    pub buffers: SlotMap<BufferKey, Buffer>,
    pub wavetables: SlotMap<WavetableKey, Wavetable>,
    /// A precalculated value based on the sample rate and the table size. The
    /// frequency * this number is the amount that the phase should increase one
    /// sample. It is stored here so that it doesn't need to be stored in every
    /// wavetable oscillator.
    pub freq_to_phase_inc: Sample,
    /// UserData is meant for data that needs to be read by many nodes and
    /// updated for all of them simultaneously. Strings are used as keys for
    /// simplicity. A HopSlotMap could be used, but it would require sending and
    /// matching keys back and forth.
    ///
    /// This is a temporary solution. If you have a suggestion for a better way
    /// to make Resources user extendable, plese get in touch.
    pub user_data: HashMap<String, Box<dyn AnyData>>,

    /// The sample rate of the audio process
    pub sample_rate: Sample,
    pub rng: fastrand::Rng,
}

impl Resources {
    pub fn new(settings: ResourcesSettings) -> Self {
        // let user_data = HopSlotMap::with_capacity_and_key(1000);
        let user_data = HashMap::with_capacity(1000);
        let rng = fastrand::Rng::new();
        // Add standard wavetables to the arena
        let wavetables = SlotMap::with_capacity_and_key(settings.max_wavetables);
        let buffers = SlotMap::with_capacity_and_key(settings.max_buffers);

        let freq_to_phase_inc = (TABLE_SIZE as f64
            * FRACTIONAL_PART as f64
            * (1.0 / settings.sample_rate as f64)) as Sample;

        Resources {
            buffers,
            wavetables,
            freq_to_phase_inc,
            user_data,
            sample_rate: settings.sample_rate,
            rng,
        }
    }
    /// Insert any kind of data using [`AnyData`]. Returns the `data` in an error if there is not enough space for the data in the HashTable.
    pub fn insert_user_data(
        &mut self,
        key: String,
        data: Box<dyn AnyData>,
    ) -> Result<(), Box<dyn AnyData>> {
        if self.user_data.len() < self.user_data.capacity() {
            self.user_data.insert(key, data);
            Ok(())
        } else {
            Err(data)
        }
    }
    pub fn get_user_data(&mut self, key: &String) -> Option<&mut Box<dyn AnyData>> {
        self.user_data.get_mut(key)
    }

    pub fn insert_wavetable(&mut self, wavetable: Wavetable) -> Result<WavetableKey, Wavetable> {
        if self.wavetables.len() < self.wavetables.capacity() {
            Ok(self.wavetables.insert(wavetable))
        } else {
            Err(wavetable)
        }
    }
    pub fn remove_wavetable(&mut self, wavetable_key: WavetableKey) -> Option<Wavetable> {
        self.wavetables.remove(wavetable_key)
    }
    pub fn insert_buffer(&mut self, buf: Buffer) -> Result<BufferKey, Buffer> {
        if self.buffers.len() < self.buffers.capacity() {
            Ok(self.buffers.insert(buf))
        } else {
            Err(buf)
        }
    }
    /// Returns the rate with which a buffer needs to be played to sound at its original speed at the current sample rate.
    ///
    /// # Example:
    /// ```
    /// # use knyst::prelude::*;
    /// // Create a buffer with a sample rate of 44100.0
    /// let buffer = Buffer::new(1024, 44100.0);
    /// let mut resources = Resources::new(ResourcesSettings{
    ///     sample_rate: 48000.,
    ///     ..Default::default()
    /// });
    /// let key = resources.insert_buffer(buffer).unwrap();
    /// assert_eq!(resources.buf_rate_scale(key), 44100.0 / 48000.0);
    /// ```
    pub fn buf_rate_scale(&self, buffer_key: BufferKey) -> f64 {
        if let Some(buf) = self.buffers.get(buffer_key) {
            buf.buf_rate_scale(self.sample_rate)
        } else {
            1.0
        }
    }
    /// Removes the buffer and returns it if the key is valid. Don't do this on
    /// the audio thread unless you have a way of sending the buffer to a
    /// different thread for deallocation.
    pub fn remove_buffer(&mut self, buffer_key: BufferKey) -> Option<Buffer> {
        self.buffers.remove(buffer_key)
    }
<<<<<<< HEAD
}
// The repr(C) guarantees the order of the enum variants will be conserved
#[repr(u32)]
#[allow(dead_code)]
/// Some wavetables are always precalculated. This enum gives you their indices in the [`Resources`] if you want to use them in your own [`Gen`].
pub enum StandardWt {
    FastSine = 0,
    FastSineDiff,
    Last,
}

pub fn db_to_amplitude(db: f32) -> f32 {
    10.0_f32.powf(db / 20.)
}
pub fn amplitude_to_db(amplitude: f32) -> f32 {
    20.0 * amplitude.log10()
=======
>>>>>>> ecdaa620
}<|MERGE_RESOLUTION|>--- conflicted
+++ resolved
@@ -198,16 +198,6 @@
     pub fn remove_buffer(&mut self, buffer_key: BufferKey) -> Option<Buffer> {
         self.buffers.remove(buffer_key)
     }
-<<<<<<< HEAD
-}
-// The repr(C) guarantees the order of the enum variants will be conserved
-#[repr(u32)]
-#[allow(dead_code)]
-/// Some wavetables are always precalculated. This enum gives you their indices in the [`Resources`] if you want to use them in your own [`Gen`].
-pub enum StandardWt {
-    FastSine = 0,
-    FastSineDiff,
-    Last,
 }
 
 pub fn db_to_amplitude(db: f32) -> f32 {
@@ -215,6 +205,4 @@
 }
 pub fn amplitude_to_db(amplitude: f32) -> f32 {
     20.0 * amplitude.log10()
-=======
->>>>>>> ecdaa620
 }